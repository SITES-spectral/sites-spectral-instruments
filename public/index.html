--- conflicted
+++ resolved
@@ -18,19 +18,11 @@
     <link rel="stylesheet" href="https://cdnjs.cloudflare.com/ajax/libs/font-awesome/6.6.0/css/all.min.css">
 
     <!-- Custom Styles -->
-<<<<<<< HEAD
-    <link rel="stylesheet" href="/css/styles.css?v=5.2.58">
-
-    <!-- Version Meta -->
-    <meta name="app-version" content="5.2.58">
-    <meta name="build-date" content="2025-11-20">
-=======
     <link rel="stylesheet" href="/css/styles.css?v=6.0.1">
 
     <!-- Version Meta -->
     <meta name="app-version" content="6.0.1">
-    <meta name="build-date" content="2025-11-18">
->>>>>>> 27086ecd
+    <meta name="build-date" content="2025-11-24">
 
     <style>
         .login-container {
@@ -221,11 +213,7 @@
     <div class="toast-container" id="toast-container"></div>
 
     <!-- Scripts -->
-<<<<<<< HEAD
-    <script src="/js/utils.js?v=5.2.58"></script>
-=======
     <script src="/js/utils.js?v=6.0.1"></script>
->>>>>>> 27086ecd
     <script>
         class LoginManager {
             constructor() {
