--- conflicted
+++ resolved
@@ -2,54 +2,6 @@
 
 This file provides guidance to Claude Code (claude.ai/code) when working with code in this repository.
 
-<<<<<<< HEAD
-**For historical version information, see [CLAUDE_LEGACY.md](./CLAUDE_LEGACY.md)**
-
----
-
-## Current Version: 5.2.59 - Documentation Cleanup & Legacy Archive (2025-11-21)
-**✅ STATUS: SUCCESSFULLY COMPLETED**
-**🌐 Production URL:** https://sites.jobelab.com
-**📅 Last Update:** 2025-11-21
-
-### 📚 Latest Updates (v5.2.59)
-
-**Documentation Restructure:**
-- **CLAUDE.md reduced**: 932 lines → 243 lines (74% reduction)
-- **CLAUDE_LEGACY.md created**: Historical archive with all previous versions
-- **Performance improvement**: Faster context loading, reduced token usage
-- **Better maintainability**: Clear separation of current vs historical info
-
-### 📊 Previous Update (v5.2.58 - 2025-11-20)
-
-**Migration Statistics:**
-- **Source File**: `metadata shared.xlsx` (76 rows of instrument data)
-- **Platforms Processed**: 7 (SVB_FOR_PL01-03, SVB_MIR_PL01-04)
-- **Total Instruments Extracted**: 22
-- **New Instruments Ready**: 19 (Phenocams, Multispectral, PAR sensors)
-
-**Generated Files** (in `docs/migrations/`):
-- `svb_instruments_generated.yaml` - Ready-to-integrate YAML definitions
-- `SVB_INSTRUMENT_MIGRATION_SUMMARY.md` - Comprehensive integration guide
-- `process_svb_instruments.py` - Reusable processing script
-
-### 🎯 Pending Tasks (v5.2.58)
-1. Review generated instruments for accuracy
-2. Adjust instrument numbering (MS01, MS02, etc.)
-3. Merge split multi-channel instruments
-4. Integrate into `yamls/stations_latest_production.yaml`
-5. Migrate to production database
-
----
-
-## System Architecture
-
-### Authentication & Security
-- **Role-Based Access**: Three user roles (admin, station, readonly) with granular permissions
-- **JWT Authentication**: Secure token-based authentication with session management
-- **Permission Matrix**: Field-level permissions via `user_field_permissions` table
-- **Credentials**: Cloudflare usernames (NOT emails/passwords)
-=======
 > **Note**: For detailed version history and legacy documentation, see [CLAUDE_LEGACY.md](./CLAUDE_LEGACY.md)
 
 ## Current Version: 5.2.57 - DATABASE UPDATE: Svartberget Instrument Platform Reassignment (2025-11-18)
@@ -255,27 +207,19 @@
 - **JWT Authentication**: Secure token-based authentication with session management
 - **Permission Matrix**: Field-level permissions controlled via `user_field_permissions` table
 - **Important**: Do NOT use email/password for login - use Cloudflare username credentials
->>>>>>> 27086ecd
-
-### Database Schema (Cloudflare D1)
+
+### Database Schema
 - **Core Tables**: `stations`, `platforms`, `instruments`, `instrument_rois`
 - **User Management**: `users`, `user_sessions`, `activity_log`
-- **Relationships**: Proper foreign key constraints with cascade rules
-- **Migration System**: Numbered SQL migrations in `/migrations/`
+- **Normalized Design**: Proper relationships with foreign key constraints
+- **Migration System**: Structured database evolution with numbered migrations
 
 ### Key Features
 - **Complete CRUD Operations**: Full create/read/update/delete for all entities
-<<<<<<< HEAD
-- **Interactive Mapping**: Leaflet-based maps with SWEREF 99 coordinate system
-- **Professional UI**: Responsive design with comprehensive modal systems
-- **ROI Management**: Region of Interest functionality with visual editing
-- **Export Capabilities**: Multi-format data export (CSV, TSV, JSON)
-=======
 - **Interactive Mapping**: Leaflet-based maps with Swedish coordinate system (SWEREF 99)
 - **Professional UI**: Responsive design with comprehensive modal systems
 - **ROI Management**: Complete Region of Interest functionality with visual editing
 - **Export Capabilities**: Multi-format data export (CSV, TSV, JSON) with filtering options
->>>>>>> 27086ecd
 
 ---
 
@@ -294,11 +238,7 @@
 npm run db:migrate:local   # Apply migrations to local database
 npm run db:studio          # Open database studio interface
 
-<<<<<<< HEAD
-# Direct database commands
-=======
 # Direct database operations
->>>>>>> 27086ecd
 npx wrangler d1 migrations apply spectral_stations_db --remote
 npx wrangler d1 execute spectral_stations_db --remote --command="SELECT * FROM stations;"
 ```
@@ -309,15 +249,11 @@
 npm run deploy:bump        # Build with version bump and deploy
 ```
 
-<<<<<<< HEAD
-**IMPORTANT**: Always bump version and update changelog before committing!
-=======
 **Deployment Checklist:**
 1. Always bump version before commit
 2. Update CHANGELOG.md with changes
 3. Use git worktrees for parallel sessions
 4. Test locally before deploying to production
->>>>>>> 27086ecd
 
 ---
 
@@ -328,15 +264,7 @@
 ├── index.html              # Login redirect page
 ├── login.html              # Main login portal
 ├── station.html            # Station details and management
-├── css/                    # Stylesheets
-├── js/                     # JavaScript modules
-│   ├── api.js              # API communication layer
-│   ├── components.js       # UI components
-│   ├── interactive-map.js  # Leaflet mapping
-│   ├── station-dashboard.js # Station management
-│   ├── navigation.js       # Client-side routing
-│   └── export.js           # Data export functionality
-└── images/                 # Static assets
+└── css/, js/, images/      # Static assets
 
 src/
 ├── worker.js               # Main Cloudflare Worker
@@ -346,40 +274,6 @@
     ├── stations.js
     ├── platforms.js
     ├── instruments.js
-<<<<<<< HEAD
-    ├── export.js
-    └── ...
-
-migrations/
-└── *.sql                   # Database schema migrations
-
-yamls/
-└── stations_latest_production.yaml  # Station metadata source
-```
-
----
-
-## Naming Conventions
-
-### Platform Naming
-- **Format**: `{STATION}_{ECOSYSTEM}_PL##`
-- **Location Codes**: Always use `PL##` (not `P##`)
-- **Examples**: `SVB_FOR_PL01`, `SVB_MIR_PL04`, `ANS_AGR_PL01`
-
-### Instrument Naming
-- **Format**: `{PLATFORM}_{TYPE_CODE}{NUMBER}`
-- **Type Codes**:
-  - `PHE` - Phenocam
-  - `MUL` - Multispectral Sensor
-  - `HYP` - Hyperspectral Sensor
-  - `PAR` - PAR Sensor
-- **Number Format**: Zero-padded 2-digit (e.g., `01`, `02`)
-- **Examples**: `SVB_MIR_PL02_PHE01`, `ANS_AGR_PL01_MUL02`
-
-### Ecosystem Codes
-All 12 official ecosystem codes:
-- **FOR** - Forest
-=======
     └── export.js
 
 migrations/
@@ -402,68 +296,11 @@
 - **GRA** - Grassland
 - **HEA** - Heathland
 - **ALP** - Alpine Forest
->>>>>>> 27086ecd
 - **CON** - Coniferous Forest
 - **DEC** - Deciduous Forest
-- **ALP** - Alpine Forest
-- **AGR** - Arable Land
-- **GRA** - Grassland
-- **HEA** - Heathland
-- **MIR** - Mires
+- **MAR** - Marshland
 - **PEA** - Peatland
-- **WET** - Wetland
-- **MAR** - Marshland
-- **LAK** - Lake
-
-<<<<<<< HEAD
----
-
-## Security Best Practices
-
-1. **No Public Access**: All functionality requires user authentication
-2. **Input Sanitization**: All user input validated and sanitized
-3. **Permission Enforcement**: Server-side validation of all permissions
-4. **Activity Logging**: Complete audit trail for compliance
-5. **Session Security**: Secure JWT token management
-6. **Documentation Security**: Never include actual server names or credentials
-
----
-
-## Important Development Notes
-
-### Admin CRUD Operations
-- **Station Management**: Create/delete stations via admin controls
-- **Platform Management**: Create/delete platforms with dependency checking
-- **Data Safety**: All deletions include cascade analysis and optional backup
-- **Validation**: Real-time conflict checking with intelligent suggestions
-
-### Station User Permissions
-- **Instrument Management**: Full CRUD for instruments on their station
-- **Platform Access**: Read-only access to platforms
-- **Data Export**: Can export data for their station
-- **UI Controls**: Permission-based visibility of management buttons
-
-### Known Issues & Workarounds
-- **Platform Creation Button**: If button doesn't respond, use direct database operations
-- **Form Field Loading**: Console logging added for debugging empty form fields
-- **Modal Conflicts**: Ensure proper data synchronization between dashboard and globals
-
-### Development Principles
-1. **Security First**: All operations must check authentication and permissions
-2. **User Experience**: Provide clear instructions and feedback at every step
-3. **Data Integrity**: Validate all inputs and maintain referential integrity
-4. **Performance**: Use efficient queries and minimize API calls
-5. **Documentation**: Keep this file updated as features evolve
-
----
-
-## Current Production Status
-
-- **Production URL**: https://sites.jobelab.com
-- **Worker URL**: https://sites-spectral-instruments.jose-e5f.workers.dev
-- **Current Version**: 5.2.59
-- **Last Updated**: 2025-11-21
-=======
+
 ### SITES Spectral Instrument Types
 1. **Phenocam** (default)
 2. **Multispectral Sensor**
@@ -521,47 +358,11 @@
 - **Worker URL**: https://sites-spectral-instruments.jose-e5f.workers.dev
 - **Current Version**: 5.2.38
 - **Last Deployed**: 2025-11-14
->>>>>>> 27086ecd
 - **Status**: Fully operational
 - **Environment**: Cloudflare Workers with D1 database
 
 ---
 
-<<<<<<< HEAD
-## Git Workflow Best Practices
-
-### Before Every Commit
-1. **Use git worktrees** for parallel sessions with agents team
-2. **Bump version** in `package.json`
-3. **Update CHANGELOG.md** with comprehensive entry
-4. **Test locally** if changes affect functionality
-5. **Update this CLAUDE.md** if architecture changes
-
-### Commit Message Format
-```
-📚 SITES Spectral v{VERSION}: {TYPE} - {BRIEF DESCRIPTION}
-
-{Detailed description with bullet points}
-
-🤖 Generated with [Claude Code](https://claude.com/claude-code)
-
-Co-Authored-By: Claude <noreply@anthropic.com>
-```
-
-### Types
-- 📚 DOCUMENTATION
-- 🚀 FEATURE
-- 🔧 FIX / CRITICAL FIX
-- 🚨 HOTFIX
-- 📊 DATABASE UPDATE
-- 🐛 BUG FIX
-- ✨ ENHANCEMENT
-- 🎨 UI/UX
-
----
-
-*For historical version documentation, see [CLAUDE_LEGACY.md](./CLAUDE_LEGACY.md)*
-=======
 ## Admin CRUD Operations
 
 ### Station Management (Admin Only)
@@ -596,5 +397,4 @@
 - **Python**: Use `uv` for package management with Python 3.12.9
 - **Virtual Environments**: Always source from project folder
 - **Database Access**: Use Cloudflare API directly to query database remotely
-- **Git Workflow**: Use worktrees for parallel sessions, always bump version before commit
->>>>>>> 27086ecd
+- **Git Workflow**: Use worktrees for parallel sessions, always bump version before commit